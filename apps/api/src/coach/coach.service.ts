import {
  Injectable,
  NotFoundException,
  ConflictException,
  Logger,
} from '@nestjs/common';
import { CreateCoachDto } from './dto/create-coach.dto';
import { UpdateCoachDto } from './dto/update-coach.dto';
import { DatabaseService } from '../db/drizzle.service';
import { UserService } from '../user/user.service';
import { eq, sql } from 'drizzle-orm';
import {
  coachSchema,
  userSchema,
  locationSchema,
  groupSchema,
  Coach,
} from '../db/schemas';
import { APP_CONSTANTS } from '../utils/constants';
import { getPageOffset } from '../utils/pagination';
import { QueryCoachDto } from './dto/query-coach.dto';
import { FileStorageService } from '../services';

@Injectable()
export class CoachService {
  private readonly logger = new Logger(CoachService.name);

  constructor(
    private readonly dbService: DatabaseService,
    private readonly userService: UserService,
    private readonly fileStorageService: FileStorageService
  ) {}

  async create(
    createCoachDto: CreateCoachDto,
    photo_file?: Express.Multer.File
  ) {
    try {
      // Check if coach with this email already exists
      const existingCoach = await this.dbService.db
        .select()
        .from(userSchema)
        .where(eq(userSchema.email, createCoachDto.email))
        .limit(1);

      if (existingCoach.length > 0) {
        throw new ConflictException('User with this email already exists');
      }

      // Handle photo upload if provided
      let photo_url: string | undefined;
      if (photo_file) {
        try {
          // Upload photo to storage (will use local or DigitalOcean based on environment)
          const uploadResult = await this.fileStorageService.uploadFile(
            photo_file,
            'avatars',
            Date.now()
          );
          photo_url = uploadResult.relativePath;
        } catch (error) {
          throw new Error(
            `Failed to upload photo: ${(error as Error).message}`
          );
        }
      }

      // Get the coach role
      const coachRole = await this.userService.getRoleByName('coach');
      if (!coachRole) {
        throw new Error('Coach role not found in system');
      }

      // Create user first
      const newUser = await this.userService.create({
        email: createCoachDto.email,
        first_name: createCoachDto.first_name,
        last_name: createCoachDto.last_name,
        password: createCoachDto.password,
        phone: createCoachDto.phone,
        role_id: coachRole.id,
        is_active: true,
        is_verified: true, // Coaches are typically pre-verified
        photo_url: photo_url,
      });

      // Create coach record
      const newCoach = await this.dbService.db
        .insert(coachSchema)
        .values({
          user_id: newUser.id,
          location_id: createCoachDto.location_id || null,
        })
        .returning();

      this.logger.log(`Coach created successfully with ID: ${newCoach[0].id}`);

      return {
        message: 'Coach created successfully',
        data: {
          coach: newCoach[0],
          user: {
            id: newUser.id,
            email: newUser.email,
            first_name: newUser.first_name,
            last_name: newUser.last_name,
            phone: newUser.phone,
            role: coachRole.name,
            photo_url: photo_url,
          },
        },
      };
    } catch (error) {
      this.logger.error(`Failed to create coach: ${(error as Error).message}`);
      throw error;
    }
  }

  async count() {
    const [{ count }] = await this.dbService.db
      .select({ count: sql<number>`COUNT(*)` })
      .from(coachSchema)
      .limit(1);
    return count;
  }

  async findAll(params: QueryCoachDto) {
    const {
      page = 1,
      limit = APP_CONSTANTS.PAGINATION.DEFAULT_LIMIT,
      search,
      location_id,
      sort_by = 'created_at',
      sort_order = 'desc',
    } = params;

    const offset = getPageOffset(page.toString(), limit.toString());

    // Build the base query
    const baseQuery = this.dbService.db
      .select({
        id: coachSchema.id,
        created_at: coachSchema.created_at,
        updated_at: coachSchema.updated_at,
        user: {
          id: userSchema.id,
          first_name: userSchema.first_name,
          last_name: userSchema.last_name,
          email: userSchema.email,
          is_active: userSchema.is_active,
          is_verified: userSchema.is_verified,
<<<<<<< HEAD
          phone: userSchema.phone,
=======
>>>>>>> ca073085
          photo_url: userSchema.photo_url,
        },
        location: {
          id: locationSchema.id,
          name: locationSchema.name,
          address1: locationSchema.address1,
          city: locationSchema.city,
          state: locationSchema.state,
        },
        group: sql<
          Array<{
            id: number;
            name: string;
            description: string | null;
            min_age: number;
            max_age: number;
            skill_level: string;
            max_group_size: number;
            created_at: Date;
            updated_at: Date;
          }>
        >`COALESCE(
          JSON_AGG(
            JSON_BUILD_OBJECT(
              'id', ${groupSchema.id},
              'name', ${groupSchema.name},
              'description', ${groupSchema.description},
              'min_age', ${groupSchema.min_age},
              'max_age', ${groupSchema.max_age},
              'skill_level', ${groupSchema.skill_level},
              'max_group_size', ${groupSchema.max_group_size},
              'created_at', ${groupSchema.created_at},
              'updated_at', ${groupSchema.updated_at}
            )
          ) FILTER (WHERE ${groupSchema.id} IS NOT NULL),
          '[]'::json
        )`,
      })
      .from(coachSchema)
      .leftJoin(userSchema, eq(coachSchema.user_id, userSchema.id))
      .leftJoin(locationSchema, eq(coachSchema.location_id, locationSchema.id))
      .leftJoin(groupSchema, eq(coachSchema.id, groupSchema.coach_id));

    // Build count query
    const countQuery = this.dbService.db
      .select({ count: sql<number>`COUNT(DISTINCT ${coachSchema.id})` })
      .from(coachSchema)
      .leftJoin(userSchema, eq(coachSchema.user_id, userSchema.id))
      .leftJoin(locationSchema, eq(coachSchema.location_id, locationSchema.id));

    // Apply search filter if search parameter is provided
    if (search) {
      const searchCondition = sql`(${userSchema.first_name} ILIKE ${`%${search}%`} OR ${userSchema.last_name} ILIKE ${`%${search}%`})`;
      baseQuery.where(searchCondition);
      countQuery.where(searchCondition);
    }

    // Apply location filter
    if (location_id) {
      baseQuery.where(eq(coachSchema.location_id, location_id));
      countQuery.where(eq(coachSchema.location_id, location_id));
    }

    // Apply sorting
    if (sort_by === 'created_at') {
      baseQuery.orderBy(
        sort_order === 'asc'
          ? coachSchema.created_at
          : sql`${coachSchema.created_at} DESC`
      );
    } else if (sort_by === 'name') {
      baseQuery.orderBy(
        sort_order === 'asc'
          ? userSchema.first_name
          : sql`${userSchema.first_name} DESC`
      );
    }

    // Apply pagination
    baseQuery.offset(offset).limit(limit);

    // Add GROUP BY clause for the JSON_AGG to work properly
    baseQuery.groupBy(coachSchema.id, userSchema.id, locationSchema.id);

    // Execute both queries
    const [countResult, results] = await Promise.all([
      countQuery.limit(1),
      baseQuery,
    ]);

    const count = countResult[0]?.count || 0;

    return {
      message: 'Coaches retrieved successfully',
      data: results,
      page,
      limit,
      count,
    };
  }

  async findOne(id: number) {
    const coach = await this.dbService.db
      .select({
        id: coachSchema.id,
        created_at: coachSchema.created_at,
        updated_at: coachSchema.updated_at,
        user: {
          id: userSchema.id,
          first_name: userSchema.first_name,
          last_name: userSchema.last_name,
          email: userSchema.email,
          is_active: userSchema.is_active,
          phone: userSchema.phone,
          is_verified: userSchema.is_verified,
          photo_url: userSchema.photo_url,
        },
        location: {
          id: locationSchema.id,
          name: locationSchema.name,
          address1: locationSchema.address1,
          city: locationSchema.city,
          state: locationSchema.state,
        },
        group: sql<
          Array<{
            id: number;
            name: string;
            description: string | null;
            min_age: number;
            max_age: number;
            skill_level: string;
            max_group_size: number;
            created_at: Date;
            updated_at: Date;
          }>
        >`COALESCE(
          JSON_AGG(
            JSON_BUILD_OBJECT(
              'id', ${groupSchema.id},
              'name', ${groupSchema.name},
              'description', ${groupSchema.description},
              'min_age', ${groupSchema.min_age},
              'max_age', ${groupSchema.max_age},
              'skill_level', ${groupSchema.skill_level},
              'max_group_size', ${groupSchema.max_group_size},
              'created_at', ${groupSchema.created_at},
              'updated_at', ${groupSchema.updated_at}
            )
          ) FILTER (WHERE ${groupSchema.id} IS NOT NULL),
          '[]'::json
        )`,
      })
      .from(coachSchema)
      .leftJoin(userSchema, eq(coachSchema.user_id, userSchema.id))
      .leftJoin(locationSchema, eq(coachSchema.location_id, locationSchema.id))
      .leftJoin(groupSchema, eq(coachSchema.id, groupSchema.coach_id))
      .where(eq(coachSchema.id, id))
      .groupBy(coachSchema.id, userSchema.id, locationSchema.id)
      .limit(1);

    if (coach.length === 0) {
      throw new NotFoundException('Coach not found');
    }

    return {
      message: 'Coach retrieved successfully',
      data: coach[0],
    };
  }

  async update(id: number, updateCoachDto: UpdateCoachDto) {
    try {
      // Check if coach exists
      const existingCoach = await this.dbService.db
        .select()
        .from(userSchema)
        .where(eq(userSchema.id, id))
        .limit(1);

      if (existingCoach.length === 0) {
        throw new NotFoundException('Coach not found');
      }

      // Check if email is being updated and if it conflicts with existing coach
      if (
        updateCoachDto.email &&
        updateCoachDto.email !== existingCoach[0].email
      ) {
        const emailConflict = await this.dbService.db
          .select()
          .from(userSchema)
          .where(eq(userSchema.email, updateCoachDto.email))
          .limit(1);

        if (emailConflict.length > 0) {
          throw new ConflictException('User with this email already exists');
        }
      }

      // Prepare update data with proper type conversion
      const updateData: Partial<Coach> = {};
      if (updateCoachDto.location_id)
        updateData.location_id = updateCoachDto.location_id;

      // Update coach record
      const updatedCoach = await this.dbService.db
        .update(coachSchema)
        .set({
          ...updateData,
          updated_at: new Date(),
        })
        .where(eq(coachSchema.id, id))
        .returning();

      this.logger.log(`Coach updated successfully with ID: ${id}`);

      return {
        message: 'Coach updated successfully',
        data: updatedCoach[0],
      };
    } catch (error) {
      this.logger.error(`Failed to update coach: ${(error as Error).message}`);
      throw error;
    }
  }

  async remove(id: number) {
    try {
      // Check if coach exists and get the user_id and photo_url
      const existingCoach = await this.dbService.db
        .select({
          user_id: coachSchema.user_id,
          user: {
            photo_url: userSchema.photo_url,
          },
        })
        .from(coachSchema)
        .leftJoin(userSchema, eq(coachSchema.user_id, userSchema.id))
        .where(eq(coachSchema.id, id))
        .limit(1);

      if (existingCoach.length === 0) {
        throw new NotFoundException('Coach not found');
      }

      const userId = existingCoach[0].user_id;
      const photoUrl = existingCoach[0].user?.photo_url;

      if (!userId) {
        throw new Error('Coach record has no associated user');
      }

      // Delete profile photo from storage if it exists
      if (photoUrl && photoUrl.startsWith('/')) {
        try {
          await this.fileStorageService.deleteFile(photoUrl);
          this.logger.log(`Profile photo deleted from storage: ${photoUrl}`);
        } catch (error) {
          // Log error but don't prevent user deletion
          this.logger.error(
            `Failed to delete profile photo: ${(error as Error).message}`
          );
        }
      }

      // Use transaction to delete both coach and user records
      await this.dbService.db.transaction(async (tx) => {
        // Delete coach record first
        await tx.delete(coachSchema).where(eq(coachSchema.id, id));

        // Delete the associated user record
        await tx.delete(userSchema).where(eq(userSchema.id, userId));
      });

      return {
        message: 'Coach deleted successfully',
      };
    } catch (error) {
      this.logger.error(
        `Failed to delete coach and user: ${(error as Error).message}`
      );
      throw error;
    }
  }

  /**
   * Update coach profile photo
   */
  async updatePhoto(id: number, photo_file: Express.Multer.File) {
    try {
      // Get the coach to find the user_id
      const coach = await this.dbService.db
        .select({ user_id: coachSchema.user_id })
        .from(coachSchema)
        .where(eq(coachSchema.id, id))
        .limit(1);

      if (coach.length === 0) {
        throw new NotFoundException('Coach not found');
      }

      const userId = coach[0].user_id;

      if (!userId) {
        throw new Error('Coach record has no associated user');
      }

      // Upload new photo to storage
      const uploadResult = await this.fileStorageService.uploadFile(
        photo_file,
        'avatars',
        Date.now()
      );

      // Update user with new photo URL
      const updatedUser = await this.dbService.db
        .update(userSchema)
        .set({
          photo_url: uploadResult.relativePath,
          updated_at: new Date(),
        })
        .where(eq(userSchema.id, userId))
        .returning();

      if (updatedUser.length === 0) {
        throw new NotFoundException('User not found');
      }

      this.logger.log(`Coach photo updated successfully for ID: ${id}`);

      return {
        message: 'Profile photo updated successfully',
        data: {
          id: updatedUser[0].id,
          photo_url: uploadResult.relativePath,
          cdn_url: uploadResult.url,
        },
      };
    } catch (error) {
      this.logger.error(
        `Failed to update coach photo: ${(error as Error).message}`
      );
      throw error;
    }
  }
}<|MERGE_RESOLUTION|>--- conflicted
+++ resolved
@@ -14,7 +14,6 @@
   userSchema,
   locationSchema,
   groupSchema,
-  Coach,
 } from '../db/schemas';
 import { APP_CONSTANTS } from '../utils/constants';
 import { getPageOffset } from '../utils/pagination';
@@ -149,10 +148,7 @@
           email: userSchema.email,
           is_active: userSchema.is_active,
           is_verified: userSchema.is_verified,
-<<<<<<< HEAD
           phone: userSchema.phone,
-=======
->>>>>>> ca073085
           photo_url: userSchema.photo_url,
         },
         location: {
@@ -162,7 +158,7 @@
           city: locationSchema.city,
           state: locationSchema.state,
         },
-        group: sql<
+        groups: sql<
           Array<{
             id: number;
             name: string;
@@ -277,7 +273,7 @@
           city: locationSchema.city,
           state: locationSchema.state,
         },
-        group: sql<
+        groups: sql<
           Array<{
             id: number;
             name: string;
@@ -326,21 +322,38 @@
 
   async update(id: number, updateCoachDto: UpdateCoachDto) {
     try {
-      // Check if coach exists
+      // Check if coach exists and get the user_id
       const existingCoach = await this.dbService.db
+        .select({ user_id: coachSchema.user_id })
+        .from(coachSchema)
+        .where(eq(coachSchema.id, id))
+        .limit(1);
+
+      if (existingCoach.length === 0) {
+        throw new NotFoundException('Coach not found');
+      }
+
+      const userId = existingCoach[0].user_id;
+
+      if (!userId) {
+        throw new Error('Coach record has no associated user');
+      }
+
+      // Get the existing user data
+      const existingUser = await this.dbService.db
         .select()
         .from(userSchema)
-        .where(eq(userSchema.id, id))
+        .where(eq(userSchema.id, userId))
         .limit(1);
 
-      if (existingCoach.length === 0) {
-        throw new NotFoundException('Coach not found');
-      }
-
-      // Check if email is being updated and if it conflicts with existing coach
+      if (existingUser.length === 0) {
+        throw new NotFoundException('User not found');
+      }
+
+      // Check if email is being updated and if it conflicts with existing user
       if (
         updateCoachDto.email &&
-        updateCoachDto.email !== existingCoach[0].email
+        updateCoachDto.email !== existingUser[0].email
       ) {
         const emailConflict = await this.dbService.db
           .select()
@@ -353,26 +366,50 @@
         }
       }
 
-      // Prepare update data with proper type conversion
-      const updateData: Partial<Coach> = {};
-      if (updateCoachDto.location_id)
-        updateData.location_id = updateCoachDto.location_id;
-
-      // Update coach record
-      const updatedCoach = await this.dbService.db
-        .update(coachSchema)
-        .set({
-          ...updateData,
-          updated_at: new Date(),
-        })
-        .where(eq(coachSchema.id, id))
-        .returning();
+      // Use transaction to update both user and coach records
+      await this.dbService.db.transaction(async (tx) => {
+        // Update user record if user data is provided
+        if (
+          updateCoachDto.email ||
+          updateCoachDto.first_name ||
+          updateCoachDto.last_name ||
+          updateCoachDto.phone
+        ) {
+          const userUpdateData: any = { updated_at: new Date() };
+
+          if (updateCoachDto.email) userUpdateData.email = updateCoachDto.email;
+          if (updateCoachDto.first_name)
+            userUpdateData.first_name = updateCoachDto.first_name;
+          if (updateCoachDto.last_name)
+            userUpdateData.last_name = updateCoachDto.last_name;
+          if (updateCoachDto.phone) userUpdateData.phone = updateCoachDto.phone;
+
+          await tx
+            .update(userSchema)
+            .set(userUpdateData)
+            .where(eq(userSchema.id, userId));
+        }
+
+        // Update coach record if location_id is provided
+        if (updateCoachDto.location_id !== undefined) {
+          await tx
+            .update(coachSchema)
+            .set({
+              location_id: updateCoachDto.location_id,
+              updated_at: new Date(),
+            })
+            .where(eq(coachSchema.id, id));
+        }
+      });
+
+      // Get the updated coach data
+      const updatedCoach = await this.findOne(id);
 
       this.logger.log(`Coach updated successfully with ID: ${id}`);
 
       return {
         message: 'Coach updated successfully',
-        data: updatedCoach[0],
+        data: updatedCoach.data,
       };
     } catch (error) {
       this.logger.error(`Failed to update coach: ${(error as Error).message}`);
