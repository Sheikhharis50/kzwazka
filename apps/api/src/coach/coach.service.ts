import {
  Injectable,
  NotFoundException,
  ConflictException,
  Logger,
} from '@nestjs/common';
import { CreateCoachDto } from './dto/create-coach.dto';
import { UpdateCoachDto } from './dto/update-coach.dto';
import { DatabaseService } from '../db/drizzle.service';
import { UserService } from '../user/user.service';
import { eq, sql } from 'drizzle-orm';
import { coachSchema, userSchema, locationSchema, Coach } from '../db/schemas';
import { APP_CONSTANTS } from '../utils/constants';
import { getPageOffset } from '../utils/pagination';
import { QueryCoachDto } from './dto/query-coach.dto';

@Injectable()
export class CoachService {
  private readonly logger = new Logger(CoachService.name);

  constructor(
    private readonly dbService: DatabaseService,
    private readonly userService: UserService
  ) {}

  async create(createCoachDto: CreateCoachDto) {
    try {
      // Check if coach with this email already exists
      const existingCoach = await this.dbService.db
        .select()
        .from(userSchema)
        .where(eq(userSchema.email, createCoachDto.email))
        .limit(1);

      if (existingCoach.length > 0) {
        throw new ConflictException('User with this email already exists');
      }

      // Get the coach role
      const coachRole = await this.userService.getRoleByName('coach');
      if (!coachRole) {
        throw new Error('Coach role not found in system');
      }

      // Create user first
      const newUser = await this.userService.create({
        email: createCoachDto.email,
        first_name: createCoachDto.first_name,
        last_name: createCoachDto.last_name,
        password: createCoachDto.password,
        phone: createCoachDto.phone,
        role_id: coachRole.id,
        is_active: true,
        is_verified: true, // Coaches are typically pre-verified
      });

      // Create coach record
      const newCoach = await this.dbService.db
        .insert(coachSchema)
        .values({
          user_id: newUser.id,
          location_id: createCoachDto.location_id,
        })
        .returning();

      this.logger.log(`Coach created successfully with ID: ${newCoach[0].id}`);

      return {
        message: 'Coach created successfully',
        data: {
          coach: newCoach[0],
          user: {
            id: newUser.id,
            email: newUser.email,
            first_name: newUser.first_name,
            last_name: newUser.last_name,
            role: coachRole.name,
          },
        },
      };
    } catch (error) {
      this.logger.error(`Failed to create coach: ${(error as Error).message}`);
      throw error;
    }
  }

  async count() {
    const [{ count }] = await this.dbService.db
      .select({ count: sql<number>`COUNT(*)` })
      .from(coachSchema)
      .limit(1);
    return count;
  }

  async findAll(params: QueryCoachDto) {
    const {
<<<<<<< HEAD
      page = 1,
      limit = APP_CONSTANTS.PAGINATION.DEFAULT_LIMIT,
      search,
      location_id,
      sort_by = 'created_at',
      sort_order = 'desc',
    } = params;

    const offset = getPageOffset(page.toString(), limit.toString());
=======
      page = '1',
      limit = APP_CONSTANTS.PAGINATION.DEFAULT_LIMIT.toString(),
      q,
    } = params;

    const offset = getPageOffset(page, limit);
>>>>>>> a75989b7

    // Build the base query
    const baseQuery = this.dbService.db
      .select({
        id: coachSchema.id,
<<<<<<< HEAD
=======
        name: coachSchema.name,
        email: coachSchema.email,
        phone: coachSchema.phone,
        status: coachSchema.status,
>>>>>>> a75989b7
        created_at: coachSchema.created_at,
        updated_at: coachSchema.updated_at,
        user: {
          id: userSchema.id,
          first_name: userSchema.first_name,
          last_name: userSchema.last_name,
          email: userSchema.email,
          is_active: userSchema.is_active,
          is_verified: userSchema.is_verified,
        },
        location: {
          id: locationSchema.id,
          name: locationSchema.name,
          address1: locationSchema.address1,
          city: locationSchema.city,
          state: locationSchema.state,
        },
      })
      .from(coachSchema)
      .leftJoin(userSchema, eq(coachSchema.user_id, userSchema.id))
      .leftJoin(locationSchema, eq(coachSchema.location_id, locationSchema.id));

    // Build count query
    const countQuery = this.dbService.db
      .select({ count: sql<number>`COUNT(*)` })
      .from(coachSchema)
      .leftJoin(userSchema, eq(coachSchema.user_id, userSchema.id))
      .leftJoin(locationSchema, eq(coachSchema.location_id, locationSchema.id));

<<<<<<< HEAD
    // Apply search filter if search parameter is provided
    if (search) {
      const searchCondition = sql`(${userSchema.first_name} ILIKE ${`%${search}%`} OR ${userSchema.last_name} ILIKE ${`%${search}%`})`;
=======
    // Apply search filter if q parameter is provided
    if (q) {
      const searchCondition = sql`(${coachSchema.name} ILIKE ${`%${q}%`} OR ${userSchema.first_name} ILIKE ${`%${q}%`} OR ${userSchema.last_name} ILIKE ${`%${q}%`})`;
>>>>>>> a75989b7
      baseQuery.where(searchCondition);
      countQuery.where(searchCondition);
    }

<<<<<<< HEAD
    // Apply location filter
    if (location_id) {
      baseQuery.where(eq(coachSchema.location_id, location_id));
      countQuery.where(eq(coachSchema.location_id, location_id));
    }

    // Apply sorting
    if (sort_by === 'created_at') {
      baseQuery.orderBy(
        sort_order === 'asc'
          ? coachSchema.created_at
          : sql`${coachSchema.created_at} DESC`
      );
    } else if (sort_by === 'name') {
      baseQuery.orderBy(
        sort_order === 'asc'
          ? userSchema.first_name
          : sql`${userSchema.first_name} DESC`
      );
    }

    // Apply pagination
    baseQuery.offset(offset).limit(limit);
=======
    // Apply pagination
    baseQuery.offset(offset).limit(Number(limit));
>>>>>>> a75989b7

    // Execute both queries
    const [countResult, results] = await Promise.all([
      countQuery.limit(1),
      baseQuery,
    ]);

    const count = countResult[0]?.count || 0;

    return {
      message: 'Coaches retrieved successfully',
      data: results,
      page,
      limit,
      count,
    };
  }

  async findOne(id: number) {
    const coach = await this.dbService.db
      .select({
        id: coachSchema.id,
        created_at: coachSchema.created_at,
        updated_at: coachSchema.updated_at,
        user: {
          id: userSchema.id,
          first_name: userSchema.first_name,
          last_name: userSchema.last_name,
          email: userSchema.email,
          is_active: userSchema.is_active,
          is_verified: userSchema.is_verified,
        },
        location: {
          id: locationSchema.id,
          name: locationSchema.name,
          address1: locationSchema.address1,
          city: locationSchema.city,
          state: locationSchema.state,
        },
      })
      .from(coachSchema)
      .leftJoin(userSchema, eq(coachSchema.user_id, userSchema.id))
      .leftJoin(locationSchema, eq(coachSchema.location_id, locationSchema.id))
      .where(eq(coachSchema.id, id))
      .limit(1);

    if (coach.length === 0) {
      throw new NotFoundException('Coach not found');
    }

    return {
      message: 'Coach retrieved successfully',
      data: coach[0],
    };
  }

  async update(id: number, updateCoachDto: UpdateCoachDto) {
    try {
      // Check if coach exists
      const existingCoach = await this.dbService.db
        .select()
        .from(userSchema)
        .where(eq(userSchema.id, id))
        .limit(1);

      if (existingCoach.length === 0) {
        throw new NotFoundException('Coach not found');
      }

      // Check if email is being updated and if it conflicts with existing coach
      if (
        updateCoachDto.email &&
        updateCoachDto.email !== existingCoach[0].email
      ) {
        const emailConflict = await this.dbService.db
          .select()
          .from(userSchema)
          .where(eq(userSchema.email, updateCoachDto.email))
          .limit(1);

        if (emailConflict.length > 0) {
          throw new ConflictException('User with this email already exists');
        }
      }

      // Prepare update data with proper type conversion
      const updateData: Partial<Coach> = {};
      if (updateCoachDto.location_id)
        updateData.location_id = updateCoachDto.location_id;

      // Update coach record
      const updatedCoach = await this.dbService.db
        .update(coachSchema)
        .set({
          ...updateData,
          updated_at: new Date(),
        })
        .where(eq(coachSchema.id, id))
        .returning();

      this.logger.log(`Coach updated successfully with ID: ${id}`);

      return {
        message: 'Coach updated successfully',
        data: updatedCoach[0],
      };
    } catch (error) {
      this.logger.error(`Failed to update coach: ${(error as Error).message}`);
      throw error;
    }
  }

  async remove(id: number) {
    try {
      // Check if coach exists and get the user_id
      const existingCoach = await this.dbService.db
        .select({ user_id: coachSchema.user_id })
        .from(coachSchema)
        .where(eq(coachSchema.id, id))
        .limit(1);

      if (existingCoach.length === 0) {
        throw new NotFoundException('Coach not found');
      }

      const userId = existingCoach[0].user_id;

      if (!userId) {
        throw new Error('Coach record has no associated user');
      }

      // Use transaction to delete both coach and user records
      await this.dbService.db.transaction(async (tx) => {
        // Delete coach record first
        await tx.delete(coachSchema).where(eq(coachSchema.id, id));

        // Delete the associated user record
        await tx.delete(userSchema).where(eq(userSchema.id, userId));
      });

      return {
        message: 'Coach deleted successfully',
      };
    } catch (error) {
      this.logger.error(
        `Failed to delete coach and user: ${(error as Error).message}`
      );
      throw error;
    }
  }
<<<<<<< HEAD
=======

  async updateStatus(id: number, status: boolean) {
    try {
      const updatedCoach = await this.dbService.db
        .update(coachSchema)
        .set({
          status,
          updated_at: new Date(),
        })
        .where(eq(coachSchema.id, id))
        .returning();

      if (updatedCoach.length === 0) {
        throw new NotFoundException('Coach not found');
      }

      this.logger.log(`Coach status updated successfully with ID: ${id}`);

      return {
        message: 'Coach status updated successfully',
        data: updatedCoach[0],
      };
    } catch (error) {
      this.logger.error(
        `Failed to update coach status: ${(error as Error).message}`
      );
      throw error;
    }
  }
>>>>>>> a75989b7
}<|MERGE_RESOLUTION|>--- conflicted
+++ resolved
@@ -94,7 +94,6 @@
 
   async findAll(params: QueryCoachDto) {
     const {
-<<<<<<< HEAD
       page = 1,
       limit = APP_CONSTANTS.PAGINATION.DEFAULT_LIMIT,
       search,
@@ -104,26 +103,11 @@
     } = params;
 
     const offset = getPageOffset(page.toString(), limit.toString());
-=======
-      page = '1',
-      limit = APP_CONSTANTS.PAGINATION.DEFAULT_LIMIT.toString(),
-      q,
-    } = params;
-
-    const offset = getPageOffset(page, limit);
->>>>>>> a75989b7
 
     // Build the base query
     const baseQuery = this.dbService.db
       .select({
         id: coachSchema.id,
-<<<<<<< HEAD
-=======
-        name: coachSchema.name,
-        email: coachSchema.email,
-        phone: coachSchema.phone,
-        status: coachSchema.status,
->>>>>>> a75989b7
         created_at: coachSchema.created_at,
         updated_at: coachSchema.updated_at,
         user: {
@@ -153,20 +137,13 @@
       .leftJoin(userSchema, eq(coachSchema.user_id, userSchema.id))
       .leftJoin(locationSchema, eq(coachSchema.location_id, locationSchema.id));
 
-<<<<<<< HEAD
     // Apply search filter if search parameter is provided
     if (search) {
       const searchCondition = sql`(${userSchema.first_name} ILIKE ${`%${search}%`} OR ${userSchema.last_name} ILIKE ${`%${search}%`})`;
-=======
-    // Apply search filter if q parameter is provided
-    if (q) {
-      const searchCondition = sql`(${coachSchema.name} ILIKE ${`%${q}%`} OR ${userSchema.first_name} ILIKE ${`%${q}%`} OR ${userSchema.last_name} ILIKE ${`%${q}%`})`;
->>>>>>> a75989b7
       baseQuery.where(searchCondition);
       countQuery.where(searchCondition);
     }
 
-<<<<<<< HEAD
     // Apply location filter
     if (location_id) {
       baseQuery.where(eq(coachSchema.location_id, location_id));
@@ -190,10 +167,6 @@
 
     // Apply pagination
     baseQuery.offset(offset).limit(limit);
-=======
-    // Apply pagination
-    baseQuery.offset(offset).limit(Number(limit));
->>>>>>> a75989b7
 
     // Execute both queries
     const [countResult, results] = await Promise.all([
@@ -344,36 +317,4 @@
       throw error;
     }
   }
-<<<<<<< HEAD
-=======
-
-  async updateStatus(id: number, status: boolean) {
-    try {
-      const updatedCoach = await this.dbService.db
-        .update(coachSchema)
-        .set({
-          status,
-          updated_at: new Date(),
-        })
-        .where(eq(coachSchema.id, id))
-        .returning();
-
-      if (updatedCoach.length === 0) {
-        throw new NotFoundException('Coach not found');
-      }
-
-      this.logger.log(`Coach status updated successfully with ID: ${id}`);
-
-      return {
-        message: 'Coach status updated successfully',
-        data: updatedCoach[0],
-      };
-    } catch (error) {
-      this.logger.error(
-        `Failed to update coach status: ${(error as Error).message}`
-      );
-      throw error;
-    }
-  }
->>>>>>> a75989b7
 }